--- conflicted
+++ resolved
@@ -573,16 +573,9 @@
 
 function main() {
     //noinspection JSUnresolvedVariable
-<<<<<<< HEAD
-    adapter.config.pass = decode('Zgfr56gFe87jJOM', adapter.config.pass);
-    adapter.config.encryptionKey = decode('Zgfr56gFe87jJOM', adapter.config.encryptionKey);
-	
-	//
-=======
-    adapter.config.pass = decrypt('Zgfr56gFe87jJOM', adapter.config.pass || "");
-    adapter.config.encryptionKey = decrypt('Zgfr56gFe87jJOM', adapter.config.encryptionKey || "");
-
->>>>>>> 3ac70dfb
+    adapter.config.pass = decode('Zgfr56gFe87jJOM', adapter.config.pass || "");
+    adapter.config.encryptionKey = decode('Zgfr56gFe87jJOM', adapter.config.encryptionKey || "");
+  
     if (!adapter.config.user) {
         adapter.log.error('Empty user name not allowed!');
         process.stop(-1);
