os:
  - linux
  - osx
  - windows
language: node_js
node_js:
  - '6'
  - '8'
  - '10'
<<<<<<< HEAD
=======
  - '11'
>>>>>>> 08027d54
  - '12'
before_script:
  - export NPMVERSION=$(echo "$($(which npm) -v)"|cut -c1)
  - 'if [[ $NPMVERSION == 5 ]]; then npm install -g npm@5; fi'
  - npm -v
env:
  - CXX=g++-6
addons:
  apt:
    sources:
      - ubuntu-toolchain-r-test
    packages:
      - g++-6
script:
  - 'npm run test:package'
<<<<<<< HEAD
=======
  - 'npm run test:unit'
>>>>>>> 08027d54
  - 'npm run test:integration'<|MERGE_RESOLUTION|>--- conflicted
+++ resolved
@@ -7,10 +7,7 @@
   - '6'
   - '8'
   - '10'
-<<<<<<< HEAD
-=======
   - '11'
->>>>>>> 08027d54
   - '12'
 before_script:
   - export NPMVERSION=$(echo "$($(which npm) -v)"|cut -c1)
@@ -26,8 +23,5 @@
       - g++-6
 script:
   - 'npm run test:package'
-<<<<<<< HEAD
-=======
   - 'npm run test:unit'
->>>>>>> 08027d54
   - 'npm run test:integration'